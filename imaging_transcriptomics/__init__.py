--- conflicted
+++ resolved
@@ -1,8 +1,5 @@
-<<<<<<< HEAD
+
 __version__ = "1.1.0"
-=======
-__version__ = "1.0.3"
->>>>>>> ae4e69b4
 
 from . import inputs
 from . import reporting
